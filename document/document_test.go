package document_test

import (
	"bytes"
	"encoding/json"
	"errors"
	"testing"

	"github.com/genjidb/genji/document"
	"github.com/genjidb/genji/document/encoding/msgpack"
	"github.com/stretchr/testify/require"
)

var _ document.Document = new(document.FieldBuffer)

func TestFieldBuffer(t *testing.T) {
	var buf document.FieldBuffer
	buf.Add("a", document.NewIntegerValue(10))
	buf.Add("b", document.NewTextValue("hello"))

	t.Run("Iterate", func(t *testing.T) {
		var i int
		err := buf.Iterate(func(f string, v document.Value) error {
			switch i {
			case 0:
				require.Equal(t, "a", f)
				require.Equal(t, document.NewIntegerValue(10), v)
			case 1:
				require.Equal(t, "b", f)
				require.Equal(t, document.NewTextValue("hello"), v)
			}
			i++
			return nil
		})
		require.NoError(t, err)
		require.Equal(t, 2, i)
	})

	t.Run("Add", func(t *testing.T) {
		var buf document.FieldBuffer
		buf.Add("a", document.NewIntegerValue(10))
		buf.Add("b", document.NewTextValue("hello"))

		c := document.NewBoolValue(true)
		buf.Add("c", c)
		require.Equal(t, 3, buf.Len())
	})

	t.Run("ScanDocument", func(t *testing.T) {
		var buf1, buf2 document.FieldBuffer

		buf1.Add("a", document.NewIntegerValue(10))
		buf1.Add("b", document.NewTextValue("hello"))

		buf2.Add("a", document.NewIntegerValue(20))
		buf2.Add("b", document.NewTextValue("bye"))
		buf2.Add("c", document.NewBoolValue(true))

		err := buf1.ScanDocument(buf2)
		require.NoError(t, err)

		var buf document.FieldBuffer
		buf.Add("a", document.NewIntegerValue(10))
		buf.Add("b", document.NewTextValue("hello"))
		buf.Add("a", document.NewIntegerValue(20))
		buf.Add("b", document.NewTextValue("bye"))
		buf.Add("c", document.NewBoolValue(true))
		require.Equal(t, buf, buf1)
	})

	t.Run("GetByField", func(t *testing.T) {
		v, err := buf.GetByField("a")
		require.NoError(t, err)
		require.Equal(t, document.NewIntegerValue(10), v)

		v, err = buf.GetByField("not existing")
		require.Equal(t, document.ErrFieldNotFound, err)
		require.Zero(t, v)
	})

	t.Run("Set", func(t *testing.T) {
		d, err := document.NewFromJSON([]byte(`{"friends": [{"name": "Bar","address": {"city": "Paris","zipcode": "75001"}}]}`))
		require.NoError(t, err)
		var buf document.FieldBuffer
<<<<<<< HEAD
		err = buf.Copy(d)
		require.NoError(t, err)


		var fb document.FieldBuffer
		d, err = document.NewFromJSON([]byte(`{"phone":{"type": "cell", "number":"111-222-333"}}`))
		require.NoError(t, err)
		err = fb.Copy(d)
		require.NoError(t, err)

		var vb document.ValueBuffer
		vb = vb.Append(document.NewInt64Value(1))
		vb = vb.Append(document.NewInt64Value(0))
		vb = vb.Append(document.NewInt64Value(0))

		tests := []struct {
			name     string
			p        document.ValuePath
			v 		document.Value
			want    string
		}{
			{"Set replace field textValue",
				document.NewValuePath("friends.0.name"),
				document.NewTextValue("Baz"),
				`{"friends": [{"name": "Baz", "address": {"city": "Paris", "zipcode": "75001"}}]}`,
			},
			{"Set array",
				document.NewValuePath("friends.0.a"),
				document.NewArrayValue(&vb),
				`{"friends": [{"name": "Baz", "address": {"city": "Paris", "zipcode": "75001"}, "a": [1, 0, 0]}]}`,
			},
			{"Nested array",
				document.NewValuePath("friends.0.a.0"),
				document.NewArrayValue(&vb),
				`{"friends": [{"name": "Baz", "address": {"city": "Paris", "zipcode": "75001"}, "a": [[1, 0, 0], 0, 0]}]}`,
			},
			{"Set at index",
				document.NewValuePath("friends.0.a.1"),
				document.NewInt64Value(99),
				`{"friends": [{"name": "Baz", "address": {"city": "Paris", "zipcode": "75001"}, "a": [[1, 0, 0], 99, 0]}]}`,
			},
			{
				"Set Document",
				document.NewValuePath("contact"),
				document.NewDocumentValue(&fb),
				`{"friends": [{"name": "Baz", "address": {"city": "Paris", "zipcode": "75001"}, "a": [[1, 0, 0], 99, 0]}], "contact": {"phone": {"type": "cell", "number": "111-222-333"}}}`,
			},
			{
				"Set Nested Document",
				document.NewValuePath("contact.phone.type"),
				document.NewTextValue("fix"),
				`{"friends": [{"name": "Baz", "address": {"city": "Paris", "zipcode": "75001"}, "a": [[1, 0, 0], 99, 0]}], "contact": {"phone": {"type": "fix", "number": "111-222-333"}}}`,
			},
			{"Set add field into nested document",
				document.NewValuePath("contact.email"),
				document.NewTextValue("foo@example.com"),
				`{"friends": [{"name": "Baz", "address": {"city": "Paris", "zipcode": "75001"}, "a": [[1, 0, 0], 99, 0]}], "contact": {"phone": {"type": "fix", "number": "111-222-333"}, "email": "foo@example.com"}}`,
			},

		}

		for _, test := range tests {
			t.Run(test.name, func(t *testing.T) {
				var bufBytes bytes.Buffer
				require.NoError(t, err, buf.Set(test.p, test.v))
				err := document.ToJSON(&bufBytes, buf)
				require.NoError(t, err)
				require.Equal(t, test.want, bufBytes.String())
			})
		}

=======
		buf.Add("a", document.NewIntegerValue(10))
		buf.Add("b", document.NewTextValue("hello"))

		buf.Set("a", document.NewDoubleValue(11))
		v, err := buf.GetByField("a")
		require.NoError(t, err)
		require.Equal(t, document.NewDoubleValue(11), v)

		buf.Set("c", document.NewIntegerValue(12))
		require.Equal(t, 3, buf.Len())
		v, err = buf.GetByField("c")
		require.NoError(t, err)
		require.Equal(t, document.NewIntegerValue(12), v)
>>>>>>> e0613234
	})

	t.Run("Delete", func(t *testing.T) {
		var buf document.FieldBuffer
		buf.Add("a", document.NewIntegerValue(10))
		buf.Add("b", document.NewTextValue("hello"))

		err := buf.Delete("a")
		require.NoError(t, err)
		require.Equal(t, 1, buf.Len())
		v, _ := buf.GetByField("b")
		require.Equal(t, document.NewTextValue("hello"), v)
		_, err = buf.GetByField("a")
		require.Error(t, err)

		err = buf.Delete("b")
		require.NoError(t, err)
		require.Equal(t, 0, buf.Len())

		err = buf.Delete("b")
		require.Error(t, err)
	})

	t.Run("Replace", func(t *testing.T) {
		var buf document.FieldBuffer
		buf.Add("a", document.NewIntegerValue(10))
		buf.Add("b", document.NewTextValue("hello"))

		err := buf.Replace("a", document.NewBoolValue(true))
		require.NoError(t, err)
		v, err := buf.GetByField("a")
		require.NoError(t, err)
		require.Equal(t, document.NewBoolValue(true), v)
		err = buf.Replace("d", document.NewIntegerValue(11))
		require.Error(t, err)
	})

	t.Run("UnmarshalJSON", func(t *testing.T) {
		tests := []struct {
			name     string
			data     string
			expected *document.FieldBuffer
			fails    bool
		}{
			{"empty object", "{}", document.NewFieldBuffer(), false},
			{"empty object, missing closing bracket", "{", nil, true},
			{"classic object", `{"a": 1, "b": true, "c": "hello", "d": [1, 2, 3], "e": {"f": "g"}}`,
				document.NewFieldBuffer().
					Add("a", document.NewIntegerValue(1)).
					Add("b", document.NewBoolValue(true)).
					Add("c", document.NewTextValue("hello")).
					Add("d", document.NewArrayValue(document.NewValueBuffer().
						Append(document.NewIntegerValue(1)).
						Append(document.NewIntegerValue(2)).
						Append(document.NewIntegerValue(3)))).
					Add("e", document.NewDocumentValue(document.NewFieldBuffer().Add("f", document.NewTextValue("g")))),
				false},
			{"string values", `{"a": "hello ciao"}`, document.NewFieldBuffer().Add("a", document.NewTextValue("hello ciao")), false},
			{"+int8 values", `{"a": 1}`, document.NewFieldBuffer().Add("a", document.NewIntegerValue(1)), false},
			{"-int8 values", `{"a": -1}`, document.NewFieldBuffer().Add("a", document.NewIntegerValue(-1)), false},
			{"+int16 values", `{"a": 1000}`, document.NewFieldBuffer().Add("a", document.NewIntegerValue(1000)), false},
			{"-int16 values", `{"a": 1000}`, document.NewFieldBuffer().Add("a", document.NewIntegerValue(1000)), false},
			{"+int32 values", `{"a": 1000000}`, document.NewFieldBuffer().Add("a", document.NewIntegerValue(1000000)), false},
			{"-int32 values", `{"a": 1000000}`, document.NewFieldBuffer().Add("a", document.NewIntegerValue(1000000)), false},
			{"+int64 values", `{"a": 10000000000}`, document.NewFieldBuffer().Add("a", document.NewIntegerValue(10000000000)), false},
			{"-int64 values", `{"a": -10000000000}`, document.NewFieldBuffer().Add("a", document.NewIntegerValue(-10000000000)), false},
			{"+float64 values", `{"a": 10000000000.0}`, document.NewFieldBuffer().Add("a", document.NewDoubleValue(10000000000)), false},
			{"-float64 values", `{"a": -10000000000.0}`, document.NewFieldBuffer().Add("a", document.NewDoubleValue(-10000000000)), false},
			{"bool values", `{"a": true, "b": false}`, document.NewFieldBuffer().Add("a", document.NewBoolValue(true)).Add("b", document.NewBoolValue(false)), false},
			{"empty arrays", `{"a": []}`, document.NewFieldBuffer().Add("a", document.NewArrayValue(document.NewValueBuffer())), false},
			{"nested arrays", `{"a": [[1,  2]]}`, document.NewFieldBuffer().
				Add("a", document.NewArrayValue(
					document.NewValueBuffer().
						Append(document.NewArrayValue(
							document.NewValueBuffer().
								Append(document.NewIntegerValue(1)).
								Append(document.NewIntegerValue(2)))))), false},
			{"missing comma", `{"a": 1 "b": 2}`, nil, true},
			{"missing closing brackets", `{"a": 1, "b": 2`, nil, true},
		}

		for _, test := range tests {
			t.Run(test.name, func(t *testing.T) {
				var buf document.FieldBuffer

				err := json.Unmarshal([]byte(test.data), &buf)
				if test.fails {
					require.Error(t, err)
				} else {
					require.NoError(t, err)
					require.Equal(t, *test.expected, buf)
				}
			})
		}
	})
}

func TestNewFromMap(t *testing.T) {
	m := map[string]interface{}{
		"name":     "foo",
		"age":      10,
		"nilField": nil,
	}

	doc, err := document.NewFromMap(m)
	require.NoError(t, err)

	t.Run("Iterate", func(t *testing.T) {
		counter := make(map[string]int)

		err := doc.Iterate(func(f string, v document.Value) error {
			counter[f]++
			switch f {
			case "name":
				require.Equal(t, m[f], string(v.V.([]byte)))
			default:
				require.EqualValues(t, m[f], v.V)
			}
			return nil
		})
		require.NoError(t, err)
		require.Len(t, counter, 3)
		require.Equal(t, counter["name"], 1)
		require.Equal(t, counter["age"], 1)
		require.Equal(t, counter["nilField"], 1)
	})

	t.Run("GetByField", func(t *testing.T) {
		v, err := doc.GetByField("name")
		require.NoError(t, err)
		require.Equal(t, document.NewTextValue("foo"), v)

		v, err = doc.GetByField("age")
		require.NoError(t, err)
		require.Equal(t, document.NewIntegerValue(10), v)

		v, err = doc.GetByField("nilField")
		require.NoError(t, err)
		require.Equal(t, document.NewNullValue(), v)

		_, err = doc.GetByField("bar")
		require.Equal(t, document.ErrFieldNotFound, err)
	})

	t.Run("Invalid types", func(t *testing.T) {

		// test NewFromMap rejects invalid types
		_, err = document.NewFromMap(8)
		require.Error(t, err, "Expected document.NewFromMap to return an error if the passed parameter is not a map")
		_, err = document.NewFromMap(map[int]float64{2: 4.3})
		require.Error(t, err, "Expected document.NewFromMap to return an error if the passed parameter is not a map with a string key type")
	})
}

func TestNewFromStruct(t *testing.T) {
	type group struct {
		A int
	}

	type user struct {
		A []byte
		B string
		C bool
		D uint `genji:"la-reponse-d"`
		E uint8
		F uint16
		G uint32
		H uint64
		I int
		J int8
		K int16
		L int32
		M int64
		N float64
		// structs must be considered as documents
		O group

		// nil pointers must be considered as Null values
		// otherwise they must be dereferenced
		P *int
		Q *int

		// struct pointers should be considered as documents
		// if there are nil though, the value must be Null
		R *group
		S *group

		T  []int
		U  []int
		V  []*int
		W  []user
		X  []interface{}
		Y  [3]int
		Z  interface{}
		ZZ interface{}

		AA int `genji:"-"` // ignored

		// embedded fields are not supported currently, they should be ignored
		*group

		// unexported fields should be ignored
		t int
	}

	u := user{
		A:  []byte("foo"),
		B:  "bar",
		C:  true,
		D:  1,
		E:  2,
		F:  3,
		G:  4,
		H:  5,
		I:  6,
		J:  7,
		K:  8,
		L:  9,
		M:  10,
		N:  11.12,
		Z:  26,
		AA: 27,
	}

	q := 5
	u.Q = &q
	u.R = new(group)
	u.T = []int{1, 2, 3}
	u.V = []*int{&q}
	u.W = []user{u}
	u.X = []interface{}{1, "foo"}

	t.Run("Iterate", func(t *testing.T) {
		doc, err := document.NewFromStruct(u)
		require.NoError(t, err)

		var counter int

		err = doc.Iterate(func(f string, v document.Value) error {
			switch counter {
			case 0:
				require.Equal(t, u.A, v.V.([]byte))
			case 1:
				require.Equal(t, u.B, string(v.V.([]byte)))
			case 2:
				require.Equal(t, u.C, v.V.(bool))
			case 3:
				require.Equal(t, "la-reponse-d", f)
				require.EqualValues(t, u.D, v.V.(int64))
			case 4:
				require.EqualValues(t, u.E, v.V.(int64))
			case 5:
				require.EqualValues(t, u.F, v.V.(int64))
			case 6:
				require.EqualValues(t, u.G, v.V.(int64))
			case 7:
				require.EqualValues(t, u.H, v.V.(int64))
			case 8:
				require.EqualValues(t, u.I, v.V.(int64))
			case 9:
				require.EqualValues(t, u.J, v.V.(int64))
			case 10:
				require.EqualValues(t, u.K, v.V.(int64))
			case 11:
				require.EqualValues(t, u.L, v.V.(int64))
			case 12:
				require.EqualValues(t, u.M, v.V.(int64))
			case 13:
				require.Equal(t, u.N, v.V.(float64))
			case 14:
				require.EqualValues(t, document.DocumentValue, v.Type)
			case 15:
				require.EqualValues(t, document.NullValue, v.Type)
			case 16:
				require.EqualValues(t, *u.Q, v.V.(int64))
			case 17:
				require.EqualValues(t, document.DocumentValue, v.Type)
			case 18:
				require.EqualValues(t, document.NullValue, v.Type)
			case 19:
				require.EqualValues(t, document.ArrayValue, v.Type)
			case 20:
				require.EqualValues(t, document.NullValue, v.Type)
			case 21:
				require.EqualValues(t, document.ArrayValue, v.Type)
			case 22:
				require.EqualValues(t, document.ArrayValue, v.Type)
			case 23:
				require.EqualValues(t, document.ArrayValue, v.Type)
			case 24:
				require.EqualValues(t, document.ArrayValue, v.Type)
			case 25:
				require.EqualValues(t, u.Z, v.V.(int64))
			case 26:
				require.EqualValues(t, document.NullValue, v.Type)
			default:
				require.FailNowf(t, "", "unknown field %q", f)
			}

			counter++

			return nil
		})
		require.NoError(t, err)
		require.Equal(t, 27, counter)
	})

	t.Run("GetByField", func(t *testing.T) {
		doc, err := document.NewFromStruct(u)
		require.NoError(t, err)

		v, err := doc.GetByField("a")
		require.NoError(t, err)
		require.Equal(t, u.A, v.V.([]byte))
		v, err = doc.GetByField("b")
		require.NoError(t, err)
		require.Equal(t, u.B, string(v.V.([]byte)))
		v, err = doc.GetByField("c")
		require.NoError(t, err)
		require.Equal(t, u.C, v.V.(bool))
		v, err = doc.GetByField("la-reponse-d")
		require.NoError(t, err)
		require.EqualValues(t, u.D, v.V.(int64))
		v, err = doc.GetByField("e")
		require.NoError(t, err)
		require.EqualValues(t, u.E, v.V.(int64))
		v, err = doc.GetByField("f")
		require.NoError(t, err)
		require.EqualValues(t, u.F, v.V.(int64))
		v, err = doc.GetByField("g")
		require.NoError(t, err)
		require.EqualValues(t, u.G, v.V.(int64))
		v, err = doc.GetByField("h")
		require.NoError(t, err)
		require.EqualValues(t, u.H, v.V.(int64))
		v, err = doc.GetByField("i")
		require.NoError(t, err)
		require.EqualValues(t, u.I, v.V.(int64))
		v, err = doc.GetByField("j")
		require.NoError(t, err)
		require.EqualValues(t, u.J, v.V.(int64))
		v, err = doc.GetByField("k")
		require.NoError(t, err)
		require.EqualValues(t, u.K, v.V.(int64))
		v, err = doc.GetByField("l")
		require.NoError(t, err)
		require.EqualValues(t, u.L, v.V.(int64))
		v, err = doc.GetByField("m")
		require.NoError(t, err)
		require.EqualValues(t, u.M, v.V.(int64))
		v, err = doc.GetByField("n")
		require.NoError(t, err)
		require.Equal(t, u.N, v.V.(float64))

		v, err = doc.GetByField("o")
		require.NoError(t, err)
		d, err := v.ConvertToDocument()
		require.NoError(t, err)
		v, err = d.GetByField("a")
		require.NoError(t, err)
		require.EqualValues(t, 0, v.V.(int64))

		v, err = doc.GetByField("t")
		require.NoError(t, err)
		a, err := v.ConvertToArray()
		require.NoError(t, err)
		var count int
		err = a.Iterate(func(i int, v document.Value) error {
			count++
			require.EqualValues(t, i+1, v.V.(int64))
			return nil
		})
		require.NoError(t, err)
		require.Equal(t, 3, count)
		v, err = a.GetByIndex(10)
		require.Equal(t, err, document.ErrFieldNotFound)
		v, err = a.GetByIndex(1)
		require.NoError(t, err)
		require.EqualValues(t, 2, v.V.(int64))
	})
}

type foo struct {
	A string
	B int64
	C bool
	D float64
}

func (f *foo) Iterate(fn func(field string, value document.Value) error) error {
	var err error

	err = fn("a", document.NewTextValue(f.A))
	if err != nil {
		return err
	}

	err = fn("b", document.NewIntegerValue(f.B))
	if err != nil {
		return err
	}

	err = fn("c", document.NewBoolValue(f.C))
	if err != nil {
		return err
	}

	err = fn("d", document.NewDoubleValue(f.D))
	if err != nil {
		return err
	}

	return nil
}

func (f *foo) GetByField(field string) (document.Value, error) {
	switch field {
	case "a":
		return document.NewTextValue(f.A), nil
	case "b":
		return document.NewIntegerValue(f.B), nil
	case "c":
		return document.NewBoolValue(f.C), nil
	case "d":
		return document.NewDoubleValue(f.D), nil
	}

	return document.Value{}, errors.New("unknown field")
}

func TestValuePath(t *testing.T) {
	tests := []struct {
		name   string
		data   string
		path   string
		result string
		fails  bool
	}{
		{"empty path", `{"a": 1}`, ``, ``, true},
		{"root", `{"a": {"b": [1, 2, 3]}}`, `a`, `{"b": [1, 2, 3]}`, false},
		{"nested doc", `{"a": {"b": [1, 2, 3]}}`, `a.b`, `[1, 2, 3]`, false},
		{"nested array", `{"a": {"b": [1, 2, 3]}}`, `a.b.1`, `2`, false},
		{"index out of range", `{"a": {"b": [1, 2, 3]}}`, `a.b.1000`, ``, true},
		{"number field", `{"a": {"0": [1, 2, 3]}}`, `a.0`, `[1, 2, 3]`, false},
		{"letter index", `{"a": {"b": [1, 2, 3]}}`, `a.b.c`, ``, true},
		{"unknown path", `{"a": {"b": [1, 2, 3]}}`, `a.e.f`, ``, true},
	}

	for _, test := range tests {
		t.Run(test.name, func(t *testing.T) {
			var buf document.FieldBuffer

			err := json.Unmarshal([]byte(test.data), &buf)
			require.NoError(t, err)
			p := document.NewValuePath(test.path)
			v, err := p.GetValue(&buf)
			if test.fails {
				require.Error(t, err)
			} else {
				require.NoError(t, err)
				res, err := json.Marshal(v)
				require.NoError(t, err)
				require.JSONEq(t, test.result, string(res))
			}
		})
	}
}

func BenchmarkDocumentIterate(b *testing.B) {
	f := foo{
		A: "a",
		B: 1000,
		C: true,
		D: 1e10,
	}

	b.Run("Implementation", func(b *testing.B) {
		for i := 0; i < b.N; i++ {
			f.Iterate(func(string, document.Value) error {
				return nil
			})
		}
	})

	b.Run("Reflection", func(b *testing.B) {
		for i := 0; i < b.N; i++ {
			refd, _ := document.NewFromStruct(&f)
			refd.Iterate(func(string, document.Value) error {
				return nil
			})
		}
	})

	b.Run("Encoding/Implementation", func(b *testing.B) {
		for i := 0; i < b.N; i++ {
			msgpack.EncodeDocument(&f)
		}
	})

	b.Run("Encoding/Reflection", func(b *testing.B) {
		for i := 0; i < b.N; i++ {
			refd, _ := document.NewFromStruct(&f)
			msgpack.EncodeDocument(refd)
		}
	})

	b.Run("Encoding/JSON", func(b *testing.B) {
		for i := 0; i < b.N; i++ {
			json.Marshal(&f)
		}
	})
}<|MERGE_RESOLUTION|>--- conflicted
+++ resolved
@@ -82,7 +82,7 @@
 		d, err := document.NewFromJSON([]byte(`{"friends": [{"name": "Bar","address": {"city": "Paris","zipcode": "75001"}}]}`))
 		require.NoError(t, err)
 		var buf document.FieldBuffer
-<<<<<<< HEAD
+
 		err = buf.Copy(d)
 		require.NoError(t, err)
 
@@ -94,9 +94,9 @@
 		require.NoError(t, err)
 
 		var vb document.ValueBuffer
-		vb = vb.Append(document.NewInt64Value(1))
-		vb = vb.Append(document.NewInt64Value(0))
-		vb = vb.Append(document.NewInt64Value(0))
+		vb = vb.Append(document.NewIntegerValue(1))
+		vb = vb.Append(document.NewIntegerValue(0))
+		vb = vb.Append(document.NewIntegerValue(0))
 
 		tests := []struct {
 			name     string
@@ -121,7 +121,7 @@
 			},
 			{"Set at index",
 				document.NewValuePath("friends.0.a.1"),
-				document.NewInt64Value(99),
+				document.NewIntegerValue(99),
 				`{"friends": [{"name": "Baz", "address": {"city": "Paris", "zipcode": "75001"}, "a": [[1, 0, 0], 99, 0]}]}`,
 			},
 			{
@@ -154,21 +154,6 @@
 			})
 		}
 
-=======
-		buf.Add("a", document.NewIntegerValue(10))
-		buf.Add("b", document.NewTextValue("hello"))
-
-		buf.Set("a", document.NewDoubleValue(11))
-		v, err := buf.GetByField("a")
-		require.NoError(t, err)
-		require.Equal(t, document.NewDoubleValue(11), v)
-
-		buf.Set("c", document.NewIntegerValue(12))
-		require.Equal(t, 3, buf.Len())
-		v, err = buf.GetByField("c")
-		require.NoError(t, err)
-		require.Equal(t, document.NewIntegerValue(12), v)
->>>>>>> e0613234
 	})
 
 	t.Run("Delete", func(t *testing.T) {
